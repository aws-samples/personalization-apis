--- conflicted
+++ resolved
@@ -59,11 +59,7 @@
     Properties:
       CodeUri: src/edge_update_function
       Handler: main.lambda_handler
-<<<<<<< HEAD
       Runtime: python3.12
-=======
-      Runtime: python3.11
->>>>>>> 8ca8f34c
       Policies:
         - Statement:
             - Effect: Allow
